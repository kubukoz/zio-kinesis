package nl.vroste.zio.kinesis.client

import java.time.Instant

import software.amazon.awssdk.services.kinesis.KinesisAsyncClient
import software.amazon.awssdk.services.kinesis.model._
import zio.clock.Clock
import zio.duration._
import zio.stream.ZStream
import zio.{ Has, Schedule, Task, ZLayer }

<<<<<<< HEAD
import scala.jdk.CollectionConverters._
import zio.Has

/**
 * Client for administrative operations
 *
 * The interface is as close as possible to the natural ZIO variant of the KinesisAsyncClient interface,
 * with some noteable differences:
 * - Methods working with records (consuming or producing) make use of Serdes for (de)serialization
 * - Paginated APIs such as listShards are modeled as a Stream
 * - AWS SDK library method responses that only indicate success and do not contain any other
 *   data (besides SDK internals) are mapped to a ZIO of Unit
 * - AWS SDK library method responses that contain a single field are mapped to a ZIO of that field's type
 */
class AdminClient(val kinesisClient: KinesisAsyncClient) {
  import AdminClient._
  def addTagsToStream(streamName: String, tags: Map[String, String]): Task[Unit] = {
    val request = AddTagsToStreamRequest.builder().streamName(streamName).tags(tags.asJava).build()
    asZIO(kinesisClient.addTagsToStream(request)).unit
  }
=======
object AdminClient {
>>>>>>> a2a82aa6

  val live: ZLayer[Has[KinesisAsyncClient], Throwable, AdminClient] =
    ZLayer.fromService[KinesisAsyncClient, AdminClient.Service] {
      new AdminClientLive(_)
    }

  /**
   * Client for administrative operations
   *
   * The interface is as close as possible to the natural ZIO variant of the KinesisAsyncClient interface,
   * with some noteable differences:
   * - Methods working with records (consuming or producing) make use of Serdes for (de)serialization
   * - Paginated APIs such as listShards are modeled as a Stream
   * - AWS SDK library method responses that only indicate success and do not contain any other
   *   data (besides SDK internals) are mapped to a ZIO of Unit
   * - AWS SDK library method responses that contain a single field are mapped to a ZIO of that field's type
   */
  trait Service {
    def addTagsToStream(streamName: String, tags: Map[String, String]): Task[Unit]

    def removeTagsFromStream(streamName: String, tagKeys: List[String]): Task[Unit]

    def createStream(name: String, shardCount: Int): Task[Unit]

    def deleteStream(name: String, enforceConsumerDeletion: Boolean = false): Task[Unit]

    def describeLimits: Task[DescribeLimitsResponse]

    def describeStream(
      streamName: String,
      shardLimit: Int = 100,
      exclusiveStartShardId: Option[String] = None
    ): Task[StreamDescription]

    def describeStreamConsumer(consumerARN: String): Task[ConsumerDescription]

    def describeStreamConsumer(streamARN: String, consumerName: String): Task[ConsumerDescription]

    def describeStreamSummary(streamName: String): Task[StreamDescriptionSummary]

    def enableEnhancedMonitoring(streamName: String, metrics: List[MetricsName]): Task[EnhancedMonitoringStatus]

    def disableEnhancedMonitoring(streamName: String, metrics: List[MetricsName]): Task[EnhancedMonitoringStatus]

    def listStreamConsumers(
      streamARN: String,
      streamCreationTimestamp: Option[Instant] = None,
      chunkSize: Int = 10
    ): ZStream[Any, Throwable, Consumer]

    def decreaseStreamRetentionPeriod(streamName: String, retentionPeriodHours: Int): Task[Unit]

    def increaseStreamRetentionPeriod(streamName: String, retentionPeriodHours: Int): Task[Unit]

    /**
     * Lists all streams
     *
     * SDK requests are executed per chunk of `chunkSize` streams. When the response
     * indicates more streams are available, a subsequent request is made, and so on.
     *
     * @param chunkSize The maximum number of streams to retrieve in one request.
     * @param backoffSchedule When requests exceed the rate limit,
     */
    def listStreams(
      chunkSize: Int = 10,
      backoffSchedule: Schedule[Clock, Throwable, Any] = defaultBackoffSchedule
    ): ZStream[Clock, Throwable, String]

<<<<<<< HEAD
  /**
   * Lists all streams
   *
   * SDK requests are executed per chunk of `chunkSize` streams. When the response
   * indicates more streams are available, a subsequent request is made, and so on.
   *
   * @param chunkSize The maximum number of streams to retrieve in one request.
   * @param backoffSchedule When requests exceed the rate limit,
   */
  def listStreams(
    chunkSize: Int = 10,
    backoffSchedule: Schedule[Clock, Throwable, Any] = defaultBackoffSchedule
  ): ZStream[Clock, Throwable, String] =
    paginatedRequest { (token: Option[String]) =>
      val requestBuilder = ListStreamsRequest.builder().limit(chunkSize)

      val requestWithToken =
        token
          .fold(requestBuilder)(requestBuilder.exclusiveStartStreamName)
          .build()

      asZIO(kinesisClient.listStreams(requestWithToken)).map { response =>
        val streamNames = response.streamNames().asScala
        (streamNames, streamNames.lastOption.filter(_ => response.hasMoreStreams))
      }.retry(retryOnLimitExceeded && backoffSchedule)

    }(throttling = Schedule.fixed(200.millis))
      .mapConcatChunk(Chunk.fromIterable)

  def listTagsForStream(
    streamName: String,
    chunkSize: Int = 50,
    backoffSchedule: Schedule[Clock, Throwable, Any] = defaultBackoffSchedule
  ): ZStream[Clock, Throwable, Tag] =
    paginatedRequest { (token: Option[String]) =>
      val requestBuilder = ListTagsForStreamRequest.builder().streamName(streamName).limit(chunkSize)

      val requestWithToken =
        token
          .fold(requestBuilder)(requestBuilder.exclusiveStartTagKey)
          .build()

      asZIO(kinesisClient.listTagsForStream(requestWithToken)).map { response =>
        val tags = response.tags().asScala
        (tags, tags.lastOption.map(_.key()).filter(_ => response.hasMoreTags))
      }.retry(retryOnLimitExceeded && backoffSchedule)
    }(throttling = Schedule.fixed(200.millis))
      .mapConcatChunk(Chunk.fromIterable)

  def mergeShards(streamName: String, shardToMerge: String, adjacentShardToMerge: String): Task[Unit] = {
    val request = MergeShardsRequest
      .builder()
      .streamName(streamName)
      .shardToMerge(shardToMerge)
      .adjacentShardToMerge(adjacentShardToMerge)
      .build()
    asZIO(kinesisClient.mergeShards(request)).unit
  }
=======
    def listTagsForStream(
      streamName: String,
      chunkSize: Int = 50,
      backoffSchedule: Schedule[Clock, Throwable, Any] = defaultBackoffSchedule
    ): ZStream[Clock, Throwable, Tag]
>>>>>>> a2a82aa6

    def mergeShards(streamName: String, shardToMerge: String, adjacentShardToMerge: String): Task[Unit]

    def splitShards(streamName: String, shardToSplit: String, newStartingHashKey: String): Task[Unit]

    def startStreamEncryption(streamName: String, encryptionType: EncryptionType, keyId: String): Task[Unit]

    def stopStreamEncryption(streamName: String, encryptionType: EncryptionType, keyId: String): Task[Unit]

    def updateShardCount(
      streamName: String,
      targetShardCount: Int,
      scalingType: ScalingType = ScalingType.UNIFORM_SCALING
    ): Task[UpdateShardCountResponse]

  }

  def fromAsyncClient(c: KinesisAsyncClient) = new AdminClient(c)

  case class DescribeLimitsResponse(shardLimit: Int, openShardCount: Int)

  case class StreamDescription(
    streamName: String,
    streamARN: String,
    streamStatus: StreamStatus,
    shards: List[Shard],
    hasMoreShards: Boolean,
    retentionPeriodHours: Int,
    streamCreationTimestamp: Instant,
    enhancedMonitoring: List[EnhancedMetrics],
    encryptionType: EncryptionType,
    keyId: String
  )

  case class StreamDescriptionSummary(
    streamName: String,
    streamARN: String,
    streamStatus: StreamStatus,
    retentionPeriodHours: Int,
    streamCreationTimestamp: Instant,
    enhancedMonitoring: List[EnhancedMetrics],
    encryptionType: EncryptionType,
    keyId: String,
    openShardCount: Int,
    consumerCount: Int
  )

  case class ConsumerDescription(
    consumerName: String,
    consumerARN: String,
    consumerStatus: ConsumerStatus,
    consumerCreationTimestamp: Instant,
    streamARN: String
  )

  case class EnhancedMonitoringStatus(
    streamName: String,
    currentShardLevelMetrics: List[MetricsName],
    desiredShardLevelMetrics: List[MetricsName]
  )

  case class UpdateShardCountResponse(streamName: String, currentShardCount: Int, targetShardCount: Int)

  private[client] val retryOnLimitExceeded = Schedule.doWhile[Throwable] {
    case _: LimitExceededException => true; case _ => false
  }

  private[client] val defaultBackoffSchedule: Schedule[Clock, Any, Any] = Schedule.exponential(200.millis) && Schedule
    .recurs(5)

  // Accessors
  def describeStream(
    streamName: String,
    shardLimit: Int = 100,
    exclusiveStartShardId: Option[String] = None
  ): ZIO[Has[AdminClient], Throwable, StreamDescription] =
    ZIO.service[AdminClient].flatMap(_.describeStream(streamName, shardLimit, exclusiveStartShardId))

}<|MERGE_RESOLUTION|>--- conflicted
+++ resolved
@@ -8,31 +8,9 @@
 import zio.duration._
 import zio.stream.ZStream
 import zio.{ Has, Schedule, Task, ZLayer }
+import zio.ZIO
 
-<<<<<<< HEAD
-import scala.jdk.CollectionConverters._
-import zio.Has
-
-/**
- * Client for administrative operations
- *
- * The interface is as close as possible to the natural ZIO variant of the KinesisAsyncClient interface,
- * with some noteable differences:
- * - Methods working with records (consuming or producing) make use of Serdes for (de)serialization
- * - Paginated APIs such as listShards are modeled as a Stream
- * - AWS SDK library method responses that only indicate success and do not contain any other
- *   data (besides SDK internals) are mapped to a ZIO of Unit
- * - AWS SDK library method responses that contain a single field are mapped to a ZIO of that field's type
- */
-class AdminClient(val kinesisClient: KinesisAsyncClient) {
-  import AdminClient._
-  def addTagsToStream(streamName: String, tags: Map[String, String]): Task[Unit] = {
-    val request = AddTagsToStreamRequest.builder().streamName(streamName).tags(tags.asJava).build()
-    asZIO(kinesisClient.addTagsToStream(request)).unit
-  }
-=======
 object AdminClient {
->>>>>>> a2a82aa6
 
   val live: ZLayer[Has[KinesisAsyncClient], Throwable, AdminClient] =
     ZLayer.fromService[KinesisAsyncClient, AdminClient.Service] {
@@ -101,72 +79,11 @@
       backoffSchedule: Schedule[Clock, Throwable, Any] = defaultBackoffSchedule
     ): ZStream[Clock, Throwable, String]
 
-<<<<<<< HEAD
-  /**
-   * Lists all streams
-   *
-   * SDK requests are executed per chunk of `chunkSize` streams. When the response
-   * indicates more streams are available, a subsequent request is made, and so on.
-   *
-   * @param chunkSize The maximum number of streams to retrieve in one request.
-   * @param backoffSchedule When requests exceed the rate limit,
-   */
-  def listStreams(
-    chunkSize: Int = 10,
-    backoffSchedule: Schedule[Clock, Throwable, Any] = defaultBackoffSchedule
-  ): ZStream[Clock, Throwable, String] =
-    paginatedRequest { (token: Option[String]) =>
-      val requestBuilder = ListStreamsRequest.builder().limit(chunkSize)
-
-      val requestWithToken =
-        token
-          .fold(requestBuilder)(requestBuilder.exclusiveStartStreamName)
-          .build()
-
-      asZIO(kinesisClient.listStreams(requestWithToken)).map { response =>
-        val streamNames = response.streamNames().asScala
-        (streamNames, streamNames.lastOption.filter(_ => response.hasMoreStreams))
-      }.retry(retryOnLimitExceeded && backoffSchedule)
-
-    }(throttling = Schedule.fixed(200.millis))
-      .mapConcatChunk(Chunk.fromIterable)
-
-  def listTagsForStream(
-    streamName: String,
-    chunkSize: Int = 50,
-    backoffSchedule: Schedule[Clock, Throwable, Any] = defaultBackoffSchedule
-  ): ZStream[Clock, Throwable, Tag] =
-    paginatedRequest { (token: Option[String]) =>
-      val requestBuilder = ListTagsForStreamRequest.builder().streamName(streamName).limit(chunkSize)
-
-      val requestWithToken =
-        token
-          .fold(requestBuilder)(requestBuilder.exclusiveStartTagKey)
-          .build()
-
-      asZIO(kinesisClient.listTagsForStream(requestWithToken)).map { response =>
-        val tags = response.tags().asScala
-        (tags, tags.lastOption.map(_.key()).filter(_ => response.hasMoreTags))
-      }.retry(retryOnLimitExceeded && backoffSchedule)
-    }(throttling = Schedule.fixed(200.millis))
-      .mapConcatChunk(Chunk.fromIterable)
-
-  def mergeShards(streamName: String, shardToMerge: String, adjacentShardToMerge: String): Task[Unit] = {
-    val request = MergeShardsRequest
-      .builder()
-      .streamName(streamName)
-      .shardToMerge(shardToMerge)
-      .adjacentShardToMerge(adjacentShardToMerge)
-      .build()
-    asZIO(kinesisClient.mergeShards(request)).unit
-  }
-=======
     def listTagsForStream(
       streamName: String,
       chunkSize: Int = 50,
       backoffSchedule: Schedule[Clock, Throwable, Any] = defaultBackoffSchedule
     ): ZStream[Clock, Throwable, Tag]
->>>>>>> a2a82aa6
 
     def mergeShards(streamName: String, shardToMerge: String, adjacentShardToMerge: String): Task[Unit]
 
@@ -184,7 +101,13 @@
 
   }
 
-  def fromAsyncClient(c: KinesisAsyncClient) = new AdminClient(c)
+  // Accessors
+  def describeStream(
+    streamName: String,
+    shardLimit: Int = 100,
+    exclusiveStartShardId: Option[String] = None
+  ): ZIO[AdminClient, Throwable, StreamDescription] =
+    ZIO.service[Service].flatMap(_.describeStream(streamName, shardLimit, exclusiveStartShardId))
 
   case class DescribeLimitsResponse(shardLimit: Int, openShardCount: Int)
 
@@ -236,13 +159,4 @@
 
   private[client] val defaultBackoffSchedule: Schedule[Clock, Any, Any] = Schedule.exponential(200.millis) && Schedule
     .recurs(5)
-
-  // Accessors
-  def describeStream(
-    streamName: String,
-    shardLimit: Int = 100,
-    exclusiveStartShardId: Option[String] = None
-  ): ZIO[Has[AdminClient], Throwable, StreamDescription] =
-    ZIO.service[AdminClient].flatMap(_.describeStream(streamName, shardLimit, exclusiveStartShardId))
-
 }