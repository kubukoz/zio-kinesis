--- conflicted
+++ resolved
@@ -12,26 +12,12 @@
 import zio.test.TestAspect._
 import zio.test._
 import zio.{ Chunk, ZIO }
-import zio.logging.slf4j.Slf4jLogger
-import zio.ZLayer
 
 object ProducerTest extends DefaultRunnableSpec {
   import TestUtil._
 
-<<<<<<< HEAD
-  val loggingEnv = Slf4jLogger.make((_, logEntry) => logEntry, Some("NativeConsumerTest"))
-
-  val env =
-    ((Layers.kinesisAsyncClient >>>
-      (Layers.adminClient ++ Layers.client)).orDie ++
-      zio.test.environment.testEnvironment ++
-      Clock.live ++
-      Layers.dynamo.orDie) >>>
-      (ZLayer.identity ++ loggingEnv)
-=======
   private val clientLayer      = LocalStackServices.kinesisAsyncClientLayer >>> Client.live
   private val adminClientLayer = LocalStackServices.kinesisAsyncClientLayer >>> AdminClient.live
->>>>>>> a2a82aa6
 
   def spec =
     suite("Producer")(
@@ -43,26 +29,6 @@
         (for {
           _        <- createStream(streamName, 10)
           producer <- Producer
-<<<<<<< HEAD
-                        .make(streamName, client, Serde.asciiString, ProducerSettings(bufferSize = 32768))
-                        .provideLayer(Clock.live)
-        } yield producer).use { producer =>
-          (
-            for {
-              _ <- ZIO.sleep(5.second)
-              // Parallelism, but not infinitely (not sure if it matters)
-              _ <- ZIO.collectAllParN(2)((1 to 20).map { i =>
-                     for {
-                       _      <- putStrLn(s"Starting chunk $i")
-                       records = (1 to 10).map(j => ProducerRecord(s"key$i", s"message$i-$j"))
-                       _      <- (producer
-                                .produceChunk(Chunk.fromIterable(records)) *> putStrLn(s"Chunk $i completed"))
-                     } yield ()
-                   })
-            } yield assertCompletes
-          )
-        }.untraced
-=======
                         .make(streamName, Serde.asciiString, ProducerSettings(bufferSize = 32768))
 
         } yield producer)
@@ -85,7 +51,6 @@
           }
           .untraced
           .provideLayer(Clock.live ++ Console.live)
->>>>>>> a2a82aa6
       } @@ timeout(2.minute),
       testM("fail when attempting to produce to a stream that does not exist") {
         val streamName = "zio-test-stream-not-existing"
@@ -100,5 +65,5 @@
             .produceChunk(Chunk.fromIterable(records)) *> putStrLn(s"Chunk completed")
         }.run.map(r => assert(r)(fails(isSubtype[KinesisException](anything))))
       } @@ timeout(1.minute)
-    ).provideCustomLayer(env) @@ sequential
+    ) @@ sequential
 }