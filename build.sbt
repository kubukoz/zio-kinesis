--- conflicted
+++ resolved
@@ -37,13 +37,8 @@
   )
 )
 
-<<<<<<< HEAD
 val zioVersion    = "1.0.8"
-val zioAwsVersion = "3.16.69.2"
-=======
-val zioVersion    = "1.0.7"
 val zioAwsVersion = "3.16.69.1"
->>>>>>> 7d94225a
 
 lazy val root = project
   .in(file("."))
