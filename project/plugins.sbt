<<<<<<< HEAD
addSbtPlugin("org.scalameta"             % "sbt-scalafmt" % "2.3.1")
// addSbtPlugin("io.github.davidgregory084" % "sbt-tpolecat" % "0.1.12")
addSbtPlugin("com.eed3si9n"              % "sbt-assembly" % "0.14.10")
=======
addSbtPlugin("org.scalameta"             % "sbt-scalafmt" % "2.3.4")
addSbtPlugin("io.github.davidgregory084" % "sbt-tpolecat" % "0.1.12")
addSbtPlugin("com.eed3si9n"              % "sbt-assembly" % "0.15.0")
>>>>>>> 6246e07c
addSbtPlugin("org.foundweekends"         % "sbt-bintray"  % "0.5.6")<|MERGE_RESOLUTION|>--- conflicted
+++ resolved
@@ -1,10 +1,4 @@
-<<<<<<< HEAD
-addSbtPlugin("org.scalameta"             % "sbt-scalafmt" % "2.3.1")
+addSbtPlugin("org.scalameta"     % "sbt-scalafmt" % "2.3.4")
 // addSbtPlugin("io.github.davidgregory084" % "sbt-tpolecat" % "0.1.12")
-addSbtPlugin("com.eed3si9n"              % "sbt-assembly" % "0.14.10")
-=======
-addSbtPlugin("org.scalameta"             % "sbt-scalafmt" % "2.3.4")
-addSbtPlugin("io.github.davidgregory084" % "sbt-tpolecat" % "0.1.12")
-addSbtPlugin("com.eed3si9n"              % "sbt-assembly" % "0.15.0")
->>>>>>> 6246e07c
-addSbtPlugin("org.foundweekends"         % "sbt-bintray"  % "0.5.6")+addSbtPlugin("com.eed3si9n"      % "sbt-assembly" % "0.15.0")
+addSbtPlugin("org.foundweekends" % "sbt-bintray"  % "0.5.6")